--- conflicted
+++ resolved
@@ -33,7 +33,7 @@
 
 void pinMode(uint8 pin, WiringPinMode mode) {
     gpio_pin_mode outputMode;
-//    boolean pwm = false;
+    boolean pwm = false;
 
     if (pin >= BOARD_NR_GPIO_PINS) {
         return;
@@ -61,11 +61,11 @@
         break;
     case PWM:
         outputMode = GPIO_AF_OUTPUT_PP;
-//        pwm = true;
+        pwm = true;
         break;
     case PWM_OPEN_DRAIN:
         outputMode = GPIO_AF_OUTPUT_OD;
-//        pwm = true;
+        pwm = true;
         break;
     default:
         ASSERT(0);
@@ -73,18 +73,14 @@
     }
 
     gpio_set_mode(pin, outputMode);
-<<<<<<< HEAD
-/*
-=======
 
->>>>>>> 04a811f9
     if (PIN_MAP[pin].timer_device != NULL) {
-        // Enable/disable timer channels if we're switching into or out of PWM.
+        /* Enable/disable timer channels if we're switching into or
+         * out of PWM. */
         timer_set_mode(PIN_MAP[pin].timer_device,
                        PIN_MAP[pin].timer_channel,
                        pwm ? TIMER_PWM : TIMER_DISABLED);
     }
-*/
 }
 
 
@@ -98,11 +94,7 @@
         HIGH : LOW;
 }
 
-<<<<<<< HEAD
-void digitalWrite(uint8 pin, uint16 val)
-=======
 void digitalWrite(uint8 pin, uint8 val)
->>>>>>> 04a811f9
 {
     if (pin >= BOARD_NR_GPIO_PINS) {
         return;
