/******************************************************************************
 * The MIT License
 *
 * Copyright (c) 2011, 2012 LeafLabs, LLC.
 * Copyright (c) 2010 Perry Hung.
 *
 * Permission is hereby granted, free of charge, to any person
 * obtaining a copy of this software and associated documentation
 * files (the "Software"), to deal in the Software without
 * restriction, including without limitation the rights to use, copy,
 * modify, merge, publish, distribute, sublicense, and/or sell copies
 * of the Software, and to permit persons to whom the Software is
 * furnished to do so, subject to the following conditions:
 *
 * The above copyright notice and this permission notice shall be
 * included in all copies or substantial portions of the Software.
 *
 * THE SOFTWARE IS PROVIDED "AS IS", WITHOUT WARRANTY OF ANY KIND,
 * EXPRESS OR IMPLIED, INCLUDING BUT NOT LIMITED TO THE WARRANTIES OF
 * MERCHANTABILITY, FITNESS FOR A PARTICULAR PURPOSE AND
 * NONINFRINGEMENT. IN NO EVENT SHALL THE AUTHORS OR COPYRIGHT HOLDERS
 * BE LIABLE FOR ANY CLAIM, DAMAGES OR OTHER LIABILITY, WHETHER IN AN
 * ACTION OF CONTRACT, TORT OR OTHERWISE, ARISING FROM, OUT OF OR IN
 * CONNECTION WITH THE SOFTWARE OR THE USE OR OTHER DEALINGS IN THE
 * SOFTWARE.
 *****************************************************************************/

/**
 * @file libmaple/stm32f1/spi.c
 * @author Marti Bolivar <mbolivar@leaflabs.com>
 * @brief STM32F1 SPI/I2S.
 */

#include <libmaple/spi.h>
#include <libmaple/gpio.h>
#include "spi_private.h"

/*
 * Devices
 */

static spi_dev spi1 = SPI_DEV(1);
static spi_dev spi2 = SPI_DEV(2);

spi_dev *SPI1 = &spi1;
spi_dev *SPI2 = &spi2;

#if defined(STM32_HIGH_DENSITY) || defined(STM32_XL_DENSITY)
static spi_dev spi3 = SPI_DEV(3);
spi_dev *SPI3 = &spi3;
#endif

/*
 * Routines
 */

void spi_config_gpios(spi_dev *dev,
                      uint8 as_master,
                      uint8 nss_pin,
                      uint8 sck_pin,
                      uint8 miso_pin,
                      uint8 mosi_pin) {
    if (as_master) {
<<<<<<< HEAD
//        gpio_set_mode(nss_dev, nss_bit, GPIO_AF_OUTPUT_PP);
        gpio_set_mode(sck_pin, GPIO_AF_OUTPUT_PP);
//        gpio_set_mode(comm_dev, miso_bit, GPIO_INPUT_FLOATING);
=======
        gpio_set_mode(sck_pin, GPIO_AF_OUTPUT_PP);
>>>>>>> 1c1c90eb
        gpio_set_mode(miso_pin, GPIO_AF_INPUT_PD);		
        gpio_set_mode(mosi_pin, GPIO_AF_OUTPUT_PP);
    } else {
        gpio_set_mode(nss_pin, GPIO_INPUT_FLOATING);
        gpio_set_mode(sck_pin, GPIO_INPUT_FLOATING);
        gpio_set_mode(miso_pin, GPIO_AF_OUTPUT_PP);
        gpio_set_mode(mosi_pin, GPIO_INPUT_FLOATING);
    }

	uint8_t af_mode = 6;
	if(dev->clk_id <= RCC_SPI2) { af_mode = 5; }
	if(!as_master) {
		gpio_set_af_mode(nss_pin, af_mode);
	}
	gpio_set_af_mode(sck_pin, af_mode);
	gpio_set_af_mode(miso_pin, af_mode);
	gpio_set_af_mode(mosi_pin, af_mode);
}

void spi_foreach(void (*fn)(spi_dev*)) {
    fn(SPI1);
    fn(SPI2);
#if defined(STM32_HIGH_DENSITY) || defined(STM32_XL_DENSITY)
    fn(SPI3);
#endif
}<|MERGE_RESOLUTION|>--- conflicted
+++ resolved
@@ -61,13 +61,7 @@
                       uint8 miso_pin,
                       uint8 mosi_pin) {
     if (as_master) {
-<<<<<<< HEAD
-//        gpio_set_mode(nss_dev, nss_bit, GPIO_AF_OUTPUT_PP);
         gpio_set_mode(sck_pin, GPIO_AF_OUTPUT_PP);
-//        gpio_set_mode(comm_dev, miso_bit, GPIO_INPUT_FLOATING);
-=======
-        gpio_set_mode(sck_pin, GPIO_AF_OUTPUT_PP);
->>>>>>> 1c1c90eb
         gpio_set_mode(miso_pin, GPIO_AF_INPUT_PD);		
         gpio_set_mode(mosi_pin, GPIO_AF_OUTPUT_PP);
     } else {
