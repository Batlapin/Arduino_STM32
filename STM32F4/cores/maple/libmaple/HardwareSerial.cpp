--- conflicted
+++ resolved
@@ -100,13 +100,8 @@
         gpio_set_af_mode(tx_pin, 7);
         gpio_set_af_mode(rx_pin, 7);
     }
-<<<<<<< HEAD
-    gpio_set_mode(tx_pin, (gpio_pin_mode)(GPIO_AF_OUTPUT_PP | GPIO_PUPD_INPUT_PU | 0x700));
-    gpio_set_mode(rx_pin, (gpio_pin_mode)(GPIO_MODE_AF      | GPIO_PUPD_INPUT_PU | 0x700));
-=======
     gpio_set_mode(tx_pin, (gpio_pin_mode)(GPIO_AF_OUTPUT_PP_PU | 0x700));
     gpio_set_mode(rx_pin, (gpio_pin_mode)(GPIO_AF_INPUT_PU | 0x700));
->>>>>>> 04a811f9
     //gpio_set_mode(txi->gpio_device, txi->gpio_bit, (gpio_pin_mode)(GPIO_PUPD_INPUT_PU));
     //gpio_set_mode(rxi->gpio_device, rxi->gpio_bit, (gpio_pin_mode)(GPIO_PUPD_INPUT_PU));
 #else
