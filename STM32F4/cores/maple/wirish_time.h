--- conflicted
+++ resolved
@@ -35,13 +35,10 @@
 #include "boards.h"
 #include <libmaple/nvic.h>
 #include <libmaple/systick.h>
-<<<<<<< HEAD
-=======
 
 #ifdef __cplusplus
 extern "C"{
 #endif
->>>>>>> 1c1c90eb
 
 #define US_PER_MS               1000
 
