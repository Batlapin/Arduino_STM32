/******************************************************************************
 * The MIT License
 *
 * Copyright (c) 2010 Perry Hung.
 *
 * Permission is hereby granted, free of charge, to any person
 * obtaining a copy of this software and associated documentation
 * files (the "Software"), to deal in the Software without
 * restriction, including without limitation the rights to use, copy,
 * modify, merge, publish, distribute, sublicense, and/or sell copies
 * of the Software, and to permit persons to whom the Software is
 * furnished to do so, subject to the following conditions:
 *
 * The above copyright notice and this permission notice shall be
 * included in all copies or substantial portions of the Software.
 *
 * THE SOFTWARE IS PROVIDED "AS IS", WITHOUT WARRANTY OF ANY KIND,
 * EXPRESS OR IMPLIED, INCLUDING BUT NOT LIMITED TO THE WARRANTIES OF
 * MERCHANTABILITY, FITNESS FOR A PARTICULAR PURPOSE AND
 * NONINFRINGEMENT. IN NO EVENT SHALL THE AUTHORS OR COPYRIGHT HOLDERS
 * BE LIABLE FOR ANY CLAIM, DAMAGES OR OTHER LIABILITY, WHETHER IN AN
 * ACTION OF CONTRACT, TORT OR OTHERWISE, ARISING FROM, OUT OF OR IN
 * CONNECTION WITH THE SOFTWARE OR THE USE OR OTHER DEALINGS IN THE
 * SOFTWARE.
 *****************************************************************************/

/**
 * @author Marti Bolivar <mbolivar@leaflabs.com>
 * @brief Wirish SPI implementation.
 */

#include "SPI.h"

//#define SPI_DEBUG

#include <libmaple/timer.h>
#include <libmaple/util.h>
#include <libmaple/rcc.h>

#include "wirish.h"
#include "boards.h"

#define DMA_TIMEOUT 100

#if CYCLES_PER_MICROSECOND != 168
/* TODO [0.2.0?] something smarter than this */
#warning "Unexpected clock speed; SPI frequency calculation will be incorrect"
#endif

struct spi_pins {
    uint8 nss;
    uint8 sck;
    uint8 miso;
    uint8 mosi;
};

static const spi_pins* dev_to_spi_pins(spi_dev *dev);

static void configure_gpios(spi_dev *dev, bool as_master);

static spi_baud_rate determine_baud_rate(spi_dev *dev, uint32_t freq);

#if (BOARD_NR_SPI >= 3) && !defined(STM32_HIGH_DENSITY)
#error "The SPI library is misconfigured: 3 SPI ports only available on high density STM32 devices"
#endif

static const spi_pins board_spi_pins[] __FLASH__ = {
#if BOARD_NR_SPI >= 1
    {BOARD_SPI1_NSS_PIN,
     BOARD_SPI1_SCK_PIN,
     BOARD_SPI1_MISO_PIN,
     BOARD_SPI1_MOSI_PIN},
#endif
#if BOARD_NR_SPI >= 2
    {BOARD_SPI2_NSS_PIN,
     BOARD_SPI2_SCK_PIN,
     BOARD_SPI2_MISO_PIN,
     BOARD_SPI2_MOSI_PIN},
#endif
#if BOARD_NR_SPI >= 3
    {BOARD_SPI3_NSS_PIN,
     BOARD_SPI3_SCK_PIN,
     BOARD_SPI3_MISO_PIN,
     BOARD_SPI3_MOSI_PIN},
#endif
};


/*
 * Constructor
 */

SPIClass::SPIClass(uint32 spi_num) {

	_currentSetting=&_settings[spi_num-1];// SPI channels are called 1 2 and 3 but the array is zero indexed

	
    switch (spi_num) {
#if BOARD_NR_SPI >= 1
    case 1:
        _currentSetting->spi_d = SPI1;
        break;
#endif
#if BOARD_NR_SPI >= 2
    case 2:
        _currentSetting->spi_d = SPI2;
        break;
#endif
#if BOARD_NR_SPI >= 3
    case 3:
        _currentSetting->spi_d = SPI3;
        break;
#endif
    default:
        ASSERT(0);
    }
	
	// Init things specific to each SPI device
	// clock divider setup is a bit of hack, and needs to be improved at a later date.
/*****************************************************************************/
//           DMA / Channel / Stream 
//            Rx             Tx
// SPI1:  2 / 3 / 0 (2) - 2 / 3 / 3 (5)
// SPI2:  1 / 0 / 3     - 1 / 0 / 4
// SPI3:  1 / 0 / 0 (2) - 1 / 0 / 5 (7)
/*****************************************************************************/
	_settings[0].spi_d = SPI1;
	_settings[0].clockDivider = determine_baud_rate(_settings[0].spi_d, _settings[0].clock);
#ifdef SPI_DMA
	_settings[0].spiDmaDev = DMA2;
	_settings[0].spiDmaChannel = DMA_CH3;
	_settings[0].spiRxDmaStream  = DMA_STREAM0; // alternative: DMA_STREAM2
	_settings[0].spiTxDmaStream  = DMA_STREAM3; // alternative: DMA_STREAM5
#endif
	_settings[1].spi_d = SPI2;
	_settings[1].clockDivider = determine_baud_rate(_settings[1].spi_d, _settings[1].clock);
#ifdef SPI_DMA
	_settings[1].spiDmaDev = DMA1;
	_settings[1].spiDmaChannel = DMA_CH0;
	_settings[1].spiRxDmaStream  = DMA_STREAM3; // alternative: -
	_settings[1].spiTxDmaStream  = DMA_STREAM4; // alternative: -
#endif
#if BOARD_NR_SPI >= 3
	_settings[2].spi_d = SPI3;
	_settings[2].clockDivider = determine_baud_rate(_settings[2].spi_d, _settings[2].clock);
#ifdef SPI_DMA
	_settings[2].spiDmaDev = DMA1;
	_settings[2].spiDmaChannel = DMA_CH0;
	_settings[2].spiRxDmaStream  = DMA_STREAM0; // alternative: DMA_STREAM2
	_settings[2].spiTxDmaStream  = DMA_STREAM5; // alternative: DMA_STREAM7
#endif
#endif

}

/*
 * Set up/tear down
 */
void SPIClass::updateSettings(void) {
	uint32 flags = ((_currentSetting->bitOrder == MSBFIRST ? SPI_FRAME_MSB : SPI_FRAME_LSB) | _currentSetting->dataSize | SPI_SW_SLAVE | SPI_SOFT_SS);
	#ifdef SPI_DEBUG
	Serial.print("spi_master_enable("); Serial.print(_currentSetting->clockDivider); Serial.print(","); Serial.print(_currentSetting->dataMode); Serial.print(","); Serial.print(flags); Serial.println(")");
	#endif
	spi_master_enable(_currentSetting->spi_d, (spi_baud_rate)_currentSetting->clockDivider, (spi_mode)_currentSetting->dataMode, flags);
}

void SPIClass::begin(void) {
    spi_init(_currentSetting->spi_d);
    configure_gpios(_currentSetting->spi_d, 1);
    updateSettings();
#ifdef SPI_USE_DMA_BUFFER
	dmaSendBufferInit();
#endif
//Serial.println("SPI class begin - end");
}

void SPIClass::beginSlave(void) {
    spi_init(_currentSetting->spi_d);
    configure_gpios(_currentSetting->spi_d, 0);
    uint32 flags = ((_currentSetting->bitOrder == MSBFIRST ? SPI_FRAME_MSB : SPI_FRAME_LSB) | _currentSetting->dataSize | SPI_RX_ONLY);
	#ifdef SPI_DEBUG
	Serial.print("spi_slave_enable("); Serial.print(_currentSetting->dataMode); Serial.print(","); Serial.print(flags); Serial.println(")");
	#endif
    spi_slave_enable(_currentSetting->spi_d, (spi_mode)_currentSetting->dataMode, flags);
}

void SPIClass::end(void) {
    if (!spi_is_enabled(_currentSetting->spi_d)) {
        return;
    }

    // Follows RM0008's sequence for disabling a SPI in master/slave
    // full duplex mode.
    while (spi_is_rx_nonempty(_currentSetting->spi_d)) {
        // FIXME [0.1.0] remove this once you have an interrupt based driver
        volatile uint16 rx __attribute__((unused)) = spi_rx_reg(_currentSetting->spi_d);
    }
    while (!spi_is_tx_empty(_currentSetting->spi_d))
        ;
    while (spi_is_busy(_currentSetting->spi_d))
        ;
    spi_peripheral_disable(_currentSetting->spi_d);
}

/* Roger Clark added  3 functions */
void SPIClass::setClockDivider(uint32_t clockDivider)
{
	#ifdef SPI_DEBUG
	Serial.print("Clock divider set to "); Serial.println(clockDivider);
	#endif
	_currentSetting->clockDivider = clockDivider;
	uint32 cr1 = _currentSetting->spi_d->regs->CR1 & ~(SPI_CR1_BR);
	_currentSetting->spi_d->regs->CR1 = cr1 | (clockDivider & SPI_CR1_BR);
}

void SPIClass::setBitOrder(BitOrder bitOrder)
{
	#ifdef SPI_DEBUG
	Serial.print("Bit order set to "); Serial.println(bitOrder);
	#endif
	_currentSetting->bitOrder = bitOrder;
	uint32 cr1 = _currentSetting->spi_d->regs->CR1 & ~(SPI_CR1_LSBFIRST);
	if ( bitOrder==LSBFIRST )	cr1 |= SPI_CR1_LSBFIRST;
	_currentSetting->spi_d->regs->CR1 = cr1;
}

/*	Victor Perez. Added to test changing datasize from 8 to 16 bit modes on the fly.
*	Input parameter should be SPI_CR1_DFF set to 0 or 1 on a 32bit word.
*	
*/
void SPIClass::setDataSize(uint32 datasize)
{
	_currentSetting->dataSize = datasize;
	uint32 cr1 = _currentSetting->spi_d->regs->CR1 & ~(SPI_CR1_DFF);
	uint8 en = spi_is_enabled(_currentSetting->spi_d);
	spi_peripheral_disable(_currentSetting->spi_d);
	_currentSetting->spi_d->regs->CR1 = cr1 | (datasize & SPI_CR1_DFF) | en;
}

void SPIClass::setDataMode(uint8_t dataMode)
{
/* Notes.  As far as I can tell, the AVR numbers for dataMode appear to match the numbers required by the STM32

From the AVR doc http://www.atmel.com/images/doc2585.pdf section 2.4

SPI Mode 	CPOL 	CPHA 	Shift SCK-edge 	Capture SCK-edge
0 			0 		0 		Falling 		Rising
1 			0 		1 		Rising 			Falling
2 			1 		0 		Rising 			Falling
3 			1 		1 		Falling 		Rising
 
 
On the STM32 it appears to be

bit 1 - CPOL : Clock polarity
    (This bit should not be changed when communication is ongoing)
    0 : CLK to 0 when idle
    1 : CLK to 1 when idle
 
bit 0 - CPHA : Clock phase
    (This bit should not be changed when communication is ongoing)
    0 : The first clock transition is the first data capture edge
    1 : The second clock transition is the first data capture edge
 
If someone finds this is not the case or sees a logic error with this let me know ;-) 
 */
	#ifdef SPI_DEBUG
	Serial.print("Data mode set to "); Serial.println(dataMode);
	#endif
	_currentSetting->dataMode = dataMode;
	uint32 cr1 = _currentSetting->spi_d->regs->CR1 & ~(SPI_CR1_CPOL|SPI_CR1_CPHA);
	_currentSetting->spi_d->regs->CR1 = cr1 | (dataMode & (SPI_CR1_CPOL|SPI_CR1_CPHA));
}

void SPIClass::beginTransaction(uint8_t pin, SPISettings settings)
{
	#ifdef SPI_DEBUG
	Serial.println("SPIClass::beginTransaction");
	#endif
	setBitOrder(settings.bitOrder);
	setDataMode(settings.dataMode);
	setDataSize(settings.dataSize);
	setClockDivider(determine_baud_rate(_currentSetting->spi_d, settings.clock));
	begin();
}

void SPIClass::beginTransactionSlave(SPISettings settings)
{
	#ifdef SPI_DEBUG
	Serial.println(F("SPIClass::beginTransactionSlave"));
	#endif
	setBitOrder(settings.bitOrder);
	setDataMode(settings.dataMode);
	setDataSize(settings.dataSize);
	beginSlave();
}

void SPIClass::endTransaction(void)
{
	#ifdef SPI_DEBUG
	Serial.println("SPIClass::endTransaction");
	#endif
	//digitalWrite(_SSPin,HIGH);
#if false
// code from SAM core
	uint8_t mode = interruptMode;
	if (mode > 0) {
		if (mode < 16) {
			if (mode & 1) PIOA->PIO_IER = interruptMask[0];
			if (mode & 2) PIOB->PIO_IER = interruptMask[1];
			if (mode & 4) PIOC->PIO_IER = interruptMask[2];
			if (mode & 8) PIOD->PIO_IER = interruptMask[3];
		} else {
			if (interruptSave) interrupts();
		}
	}
#endif
}


/*
 * I/O
 */

uint16 SPIClass::read(void)
{
	while ( spi_is_rx_nonempty(_currentSetting->spi_d)==0 ) ;
	return (uint16)spi_rx_reg(_currentSetting->spi_d);
}

void SPIClass::read(uint8 *buf, uint32 len)
{
	if ( len == 0 ) return;
	spi_rx_reg(_currentSetting->spi_d);		// clear the RX buffer in case a byte is waiting on it.
	spi_reg_map * regs = _currentSetting->spi_d->regs;
<<<<<<< HEAD
=======
#if 1
>>>>>>> 59b71f13
	// start sequence: write byte 0
	regs->DR = 0x00FF;						// write the first byte
	// main loop
	while ( (--len) ) {
		while( !(regs->SR & SPI_SR_TXE) );		// wait for TXE flag
		noInterrupts();							// go atomic level - avoid interrupts to surely get the previously received data
		regs->DR = 0x00FF;						// write the next data item to be transmitted into the SPI_DR register. This clears the TXE flag.
		while ( !(regs->SR & SPI_SR_RXNE) );	// wait till data is available in the DR register
		*buf++ = (uint8)(regs->DR);				// read and store the received byte. This clears the RXNE flag.
		interrupts();							// let systick do its job
	}
	// read remaining last byte
	while ( !(regs->SR & SPI_SR_RXNE) );	// wait till data is available in the Rx register
	*buf++ = (uint8)(regs->DR);				// read and store the received byte
<<<<<<< HEAD
=======
#else
	// start sequence
	while ( (len--)>0) {
		regs->DR = 0x00FF; // " write the data item to be transmitted into the SPI_DR register (this clears the TXE flag)."
		while ( (regs->SR & SPI_SR_RXNE)==0 ) ; // wait till data is available in the Rx register
		*buf++ = (uint8)(regs->DR); // read and store the received byte
	}
#endif
>>>>>>> 59b71f13
}

void SPIClass::write(uint16 data)
{
	/* Added for 16bit data Victor Perez. Roger Clark 
	 * Improved speed by just directly writing the single byte to the SPI data reg and wait for completion,
	 * by taking the Tx code from transfer(byte)
	 * This almost doubles the speed of this function.
	 */
	spi_tx_reg(_currentSetting->spi_d, data); // write the data to be transmitted into the SPI_DR register (this clears the TXE flag)
	while (spi_is_tx_empty(_currentSetting->spi_d) == 0); // "5. Wait until TXE=1 ..."
	while (spi_is_busy(_currentSetting->spi_d) != 0); // "... and then wait until BSY=0 before disabling the SPI." 
}

void SPIClass::write(uint16 data, uint32 n)
{
	// Added by stevstrong: Repeatedly send same data by the specified number of times
	spi_reg_map * regs = _currentSetting->spi_d->regs;
	while ( (n--)>0 ) {
		regs->DR = data; // write the data to be transmitted into the SPI_DR register (this clears the TXE flag)
		while ( (regs->SR & SPI_SR_TXE)==0 ) ; // wait till Tx empty
	}
	while ( (regs->SR & SPI_SR_BSY) != 0); // wait until BSY=0 before returning 
}

void SPIClass::write(void *data, uint32 length)
{
	spi_dev * spi_d = _currentSetting->spi_d;
	spi_tx(spi_d, (void*)data, length); // data can be array of bytes or words
	while (spi_is_tx_empty(spi_d) == 0); // "5. Wait until TXE=1 ..."
	while (spi_is_busy(spi_d) != 0); // "... and then wait until BSY=0 before disabling the SPI."
}

uint8 SPIClass::transfer(uint8 byte) const
{
	spi_dev * spi_d = _currentSetting->spi_d;
	spi_rx_reg(spi_d); // read any previous data
	spi_tx_reg(spi_d, byte); // Write the data item to be transmitted into the SPI_DR register
	while (spi_is_tx_empty(spi_d) == 0); // "5. Wait until TXE=1 ..."
	while (spi_is_busy(spi_d) != 0); // "... and then wait until BSY=0 before disabling the SPI."
	return (uint8)spi_rx_reg(spi_d); // "... and read the last received data."
}

uint16_t SPIClass::transfer16(uint16_t wr_data) const
{
	spi_dev * spi_d = _currentSetting->spi_d;
	spi_rx_reg(spi_d); // read any previous data
	spi_tx_reg(spi_d, wr_data); // "2. Write the first data item to be transmitted into the SPI_DR register (this clears the TXE flag)."
	while (spi_is_tx_empty(spi_d) == 0); // "5. Wait until TXE=1 ..."
	while (spi_is_busy(spi_d) != 0); // "... and then wait until BSY=0 before disabling the SPI."
	return (uint16)spi_rx_reg(spi_d); // "... and read the last received data."
}

#ifdef SPI_DMA
/*  Roger Clark and Victor Perez, 2015
*	Performs a DMA SPI transfer with at least a receive buffer.
*	If a TX buffer is not provided, FF is sent over and over for the length of the transfer. 
*	On exit TX buffer is not modified, and RX buffer contains the received data.
*	Still in progress.
*/
uint8 SPIClass::dmaTransfer(void * transmitBuf, void * receiveBuf, uint16 length)
{
	if (length == 0) return 0;

	uint8 b = 0;

    dma_init(_currentSetting->spiDmaDev);
//	dma_attach_interrupt(DMA1, DMA_CH3, &SPIClass::DMA1_CH3_Event);
	// RX
	dma_xfer_size dma_bit_size = (_currentSetting->dataSize==SPI_DATA_SIZE_16BIT) ? DMA_SIZE_16BITS : DMA_SIZE_8BITS;
	dma_setup_transfer(	_currentSetting->spiDmaDev,
						_currentSetting->spiRxDmaStream,
						_currentSetting->spiDmaChannel,
						dma_bit_size,
						&_currentSetting->spi_d->regs->DR,	// peripheral address
						receiveBuf,							// memory bank 0 address
						NULL,								// memory bank 1 address
						(DMA_MINC_MODE | DMA_FROM_PER | DMA_PRIO_VERY_HIGH)		// flags
	);
	dma_set_num_transfers(_currentSetting->spiDmaDev, _currentSetting->spiRxDmaStream, length);
	dma_set_fifo_flags(_currentSetting->spiDmaDev, _currentSetting->spiRxDmaStream, 0);
	dma_clear_isr_bits(_currentSetting->spiDmaDev, _currentSetting->spiRxDmaStream);

	// TX
	uint32 flags = (DMA_MINC_MODE | DMA_FROM_MEM); // | DMA_TRNS_CMPLT);
	if ( transmitBuf==0 ) {
		static uint8_t ff = 0XFF;
		transmitBuf = &ff;
		flags &= ~((uint32)DMA_MINC_MODE); // remove increment mode
	}
	dma_setup_transfer(	_currentSetting->spiDmaDev,
						_currentSetting->spiTxDmaStream,
						_currentSetting->spiDmaChannel,
						dma_bit_size,
						&_currentSetting->spi_d->regs->DR,	// peripheral address
						transmitBuf,						// memory bank 0 address
						NULL,								// memory bank 1 address
						flags
	);
	dma_set_num_transfers(_currentSetting->spiDmaDev, _currentSetting->spiTxDmaStream, length);
	dma_set_fifo_flags(_currentSetting->spiDmaDev, _currentSetting->spiTxDmaStream, 0);
	dma_clear_isr_bits(_currentSetting->spiDmaDev, _currentSetting->spiTxDmaStream);
	// software enable sequence, see AN4031, chapter 4.3
	dma_enable(_currentSetting->spiDmaDev, _currentSetting->spiRxDmaStream);// enable receive
	dma_enable(_currentSetting->spiDmaDev, _currentSetting->spiTxDmaStream);// enable transmit
	spi_rx_reg(_currentSetting->spi_d); //Clear the RX buffer in case a byte is waiting on it.
	spi_rx_dma_enable(_currentSetting->spi_d);
	spi_tx_dma_enable(_currentSetting->spi_d);	// must be the last enable to avoid DMA error flag
	
    uint32_t m = millis();
	while ((b = dma_get_isr_bits(_currentSetting->spiDmaDev, _currentSetting->spiTxDmaStream) & DMA_ISR_TCIF)==0 ) {// wait for completion flag to be set
		if ( b&(DMA_ISR_TEIF|DMA_ISR_DMEIF|DMA_ISR_FEIF) ) { b = 1; break; } // break on any error flag
		if ((millis() - m) > DMA_TIMEOUT) { b = 2; break; }
    }
	if (b & DMA_ISR_TCIF) b = 0;

	while (spi_is_tx_empty(_currentSetting->spi_d) == 0); // "5. Wait until TXE=1 ..."
	while (spi_is_busy(_currentSetting->spi_d) != 0); // "... and then wait until BSY=0 before disabling the SPI." 
	// software disable sequence, see AN4031, chapter 4.1
	spi_tx_dma_disable(_currentSetting->spi_d);
	spi_rx_dma_disable(_currentSetting->spi_d);
	dma_disable(_currentSetting->spiDmaDev, _currentSetting->spiRxDmaStream);
    dma_disable(_currentSetting->spiDmaDev, _currentSetting->spiTxDmaStream);
    return b;
}

/*  Roger Clark and Victor Perez, 2015
*	Performs a DMA SPI send using a TX buffer.
*	On exit TX buffer is not modified.
*	Still in progress.
*	2016 - stevstrong - reworked to automatically detect bit size from SPI setting
*/
uint8 SPIClass::dmaSend(void * transmitBuf, uint16 length, bool minc)
{
	if (length == 0) return 0;
	uint8 b = 0;
	dma_init(_currentSetting->spiDmaDev);
	// TX
	dma_xfer_size dma_bit_size = (_currentSetting->dataSize==SPI_DATA_SIZE_16BIT) ? DMA_SIZE_16BITS : DMA_SIZE_8BITS;
	dma_setup_transfer(	_currentSetting->spiDmaDev,
						_currentSetting->spiTxDmaStream,
						_currentSetting->spiDmaChannel,
						dma_bit_size,
						&_currentSetting->spi_d->regs->DR,	// peripheral address
						transmitBuf,						// memory bank 0 address
						NULL,								// memory bank 1 address
						( (DMA_MINC_MODE*minc) | DMA_FROM_MEM ) //| DMA_TRNS_CMPLT ) // flags
	);// Transmit buffer DMA 
	dma_set_num_transfers(_currentSetting->spiDmaDev, _currentSetting->spiTxDmaStream, length);
	dma_set_fifo_flags(_currentSetting->spiDmaDev, _currentSetting->spiTxDmaStream, 0);
	dma_clear_isr_bits(_currentSetting->spiDmaDev, _currentSetting->spiTxDmaStream);
	dma_enable(_currentSetting->spiDmaDev, _currentSetting->spiTxDmaStream);// enable transmit
	spi_tx_dma_enable(_currentSetting->spi_d);

	uint32_t m = millis();
	while ((b = dma_get_isr_bits(_currentSetting->spiDmaDev, _currentSetting->spiTxDmaStream) & DMA_ISR_TCIF)==0 ) {// wait for completion flag to be set
		if ( b&(DMA_ISR_TEIF|DMA_ISR_DMEIF|DMA_ISR_FEIF) ) { b = 1; break; } // break on any error flag
		if ((millis() - m) > DMA_TIMEOUT) { b = 2; break; }
    }
	if (b & DMA_ISR_TCIF) b = 0;

	while (spi_is_tx_empty(_currentSetting->spi_d) == 0); // "5. Wait until TXE=1 ..."
	while (spi_is_busy(_currentSetting->spi_d) != 0); // "... and then wait until BSY=0 before disabling the SPI." 
	spi_tx_dma_disable(_currentSetting->spi_d);
	dma_disable(_currentSetting->spiDmaDev, _currentSetting->spiTxDmaStream);
	return b;
}
#endif



void SPIClass::attachInterrupt(void) {
	// Should be enableInterrupt()
}

void SPIClass::detachInterrupt(void) {
	// Should be disableInterrupt()
}

/*
 * Pin accessors
 */

uint8 SPIClass::misoPin(void) {
    return dev_to_spi_pins(_currentSetting->spi_d)->miso;
}

uint8 SPIClass::mosiPin(void) {
    return dev_to_spi_pins(_currentSetting->spi_d)->mosi;
}

uint8 SPIClass::sckPin(void) {
    return dev_to_spi_pins(_currentSetting->spi_d)->sck;
}

uint8 SPIClass::nssPin(void) {
    return dev_to_spi_pins(_currentSetting->spi_d)->nss;
}

/*
 * Deprecated functions
 */

uint8 SPIClass::send(uint8 data) {
    this->write(data);
    return 1;
}

uint8 SPIClass::send(uint8 *buf, uint32 len) {
    this->write(buf, len);
    return len;
}

uint8 SPIClass::recv(void) {
    return this->read();
}


/*
 * Auxiliary functions
 */

static const spi_pins* dev_to_spi_pins(spi_dev *dev) {
    switch (dev->clk_id) {
#if BOARD_NR_SPI >= 1
    case RCC_SPI1: return board_spi_pins;
#endif
#if BOARD_NR_SPI >= 2
    case RCC_SPI2: return board_spi_pins + 1;
#endif
#if BOARD_NR_SPI >= 3
    case RCC_SPI3: return board_spi_pins + 2;
#endif
    default:       return NULL;
    }
}

static void disable_pwm(const stm32_pin_info *i) {
    if (i->timer_device) {
        timer_set_mode(i->timer_device, i->timer_channel, TIMER_DISABLED);
    }
}

static void configure_gpios(spi_dev *dev, bool as_master) {
    const spi_pins *pins = dev_to_spi_pins(dev);

    if (!pins) {
        return;
    }

    const stm32_pin_info *nssi = &PIN_MAP[pins->nss];
    const stm32_pin_info *scki = &PIN_MAP[pins->sck];
    const stm32_pin_info *misoi = &PIN_MAP[pins->miso];
    const stm32_pin_info *mosii = &PIN_MAP[pins->mosi];

    disable_pwm(nssi);
    disable_pwm(scki);
    disable_pwm(misoi);
    disable_pwm(mosii);

    #ifdef SPI_DEBUG
    Serial.print("SPI configure_gpios / (nss="); 
    Serial.print(pins->nss); Serial.print(", sck="); Serial.print(pins->sck);
    Serial.print(", miso="); Serial.print(pins->miso); 
    Serial.print(", mosi="); Serial.print(pins->mosi);
    Serial.println(")");
    #endif

#ifdef STM32F4
	if(dev->clk_id <= RCC_SPI2) {
		if(nssi) {
			if(!as_master) {
				gpio_set_af_mode(pins->nss, 5);
			}
		}
		gpio_set_af_mode(pins->sck, 5);
		gpio_set_af_mode(pins->miso, 5);
		gpio_set_af_mode(pins->mosi, 5);
	} else {
		if(nssi) {
			if(!as_master) {
				gpio_set_af_mode(pins->nss, 6);
			}
		}
		gpio_set_af_mode(pins->sck, 6);
		gpio_set_af_mode(pins->miso, 6);
		gpio_set_af_mode(pins->mosi, 6);
	}
	
#endif

    spi_config_gpios(dev, as_master, pins->nss, pins->sck, pins->miso, pins->mosi);
}

static const spi_baud_rate baud_rates[8] __FLASH__ = {
    SPI_BAUD_PCLK_DIV_2,
    SPI_BAUD_PCLK_DIV_4,
    SPI_BAUD_PCLK_DIV_8,
    SPI_BAUD_PCLK_DIV_16,
    SPI_BAUD_PCLK_DIV_32,
    SPI_BAUD_PCLK_DIV_64,
    SPI_BAUD_PCLK_DIV_128,
    SPI_BAUD_PCLK_DIV_256,
};

/*
 * Note: This assumes you're on a LeafLabs-style board
 * (CYCLES_PER_MICROSECOND == 72, APB2 at 72MHz, APB1 at 36MHz).
 */
static spi_baud_rate determine_baud_rate(spi_dev *dev, uint32_t freq) {
	uint32_t clock = 0, i;
	#ifdef SPI_DEBUG
	Serial.print("determine_baud_rate("); Serial.print(freq); Serial.println(")");
	#endif
    switch (rcc_dev_clk(dev->clk_id))
    {
    	case RCC_APB2: clock = STM32_PCLK2; break; // 72 Mhz
    	case RCC_APB1: clock = STM32_PCLK1; break; // 36 Mhz
		case RCC_AHB1: break;
		default: break;
    }
    clock /= 2;
    i = 0;
    while (i < 7 && freq < clock) {
      clock /= 2;
      i++;
    }
	return baud_rates[i];
}


//SPIClass SPI(3);<|MERGE_RESOLUTION|>--- conflicted
+++ resolved
@@ -333,10 +333,6 @@
 	if ( len == 0 ) return;
 	spi_rx_reg(_currentSetting->spi_d);		// clear the RX buffer in case a byte is waiting on it.
 	spi_reg_map * regs = _currentSetting->spi_d->regs;
-<<<<<<< HEAD
-=======
-#if 1
->>>>>>> 59b71f13
 	// start sequence: write byte 0
 	regs->DR = 0x00FF;						// write the first byte
 	// main loop
@@ -351,17 +347,6 @@
 	// read remaining last byte
 	while ( !(regs->SR & SPI_SR_RXNE) );	// wait till data is available in the Rx register
 	*buf++ = (uint8)(regs->DR);				// read and store the received byte
-<<<<<<< HEAD
-=======
-#else
-	// start sequence
-	while ( (len--)>0) {
-		regs->DR = 0x00FF; // " write the data item to be transmitted into the SPI_DR register (this clears the TXE flag)."
-		while ( (regs->SR & SPI_SR_RXNE)==0 ) ; // wait till data is available in the Rx register
-		*buf++ = (uint8)(regs->DR); // read and store the received byte
-	}
-#endif
->>>>>>> 59b71f13
 }
 
 void SPIClass::write(uint16 data)
