--- conflicted
+++ resolved
@@ -428,15 +428,6 @@
 	);
 	dma_set_num_transfers(_currentSetting->spiDmaDev, _currentSetting->spiRxDmaStream, length);
 	dma_set_fifo_flags(_currentSetting->spiDmaDev, _currentSetting->spiRxDmaStream, 0);
-<<<<<<< HEAD
-
-	// TX
-	uint32 flags = (DMA_MINC_MODE | DMA_FROM_MEM);
-	if ( transmitBuf==0 ) {
-		static uint16_t ff = 0XFFFF;
-		transmitBuf = &ff;
-		flags ^= DMA_MINC_MODE; // remove increment mode
-=======
 	dma_clear_isr_bits(_currentSetting->spiDmaDev, _currentSetting->spiRxDmaStream);
 
 	// TX
@@ -445,7 +436,6 @@
 		static uint8_t ff = 0XFF;
 		transmitBuf = &ff;
 		flags &= ~((uint32)DMA_MINC_MODE); // remove increment mode
->>>>>>> 04a811f9
 	}
 	dma_setup_transfer(	_currentSetting->spiDmaDev,
 						_currentSetting->spiTxDmaStream,
@@ -478,10 +468,6 @@
 	spi_rx_dma_disable(_currentSetting->spi_d);
 	dma_disable(_currentSetting->spiDmaDev, _currentSetting->spiTxDmaStream);
 	dma_disable(_currentSetting->spiDmaDev, _currentSetting->spiRxDmaStream);
-<<<<<<< HEAD
-
-=======
->>>>>>> 04a811f9
     return b;
 }
 
@@ -625,29 +611,6 @@
     Serial.println(")");
     #endif
 
-#ifdef STM32F4
-	if(dev->clk_id <= RCC_SPI2) {
-		if(nssi) {
-			if(!as_master) {
-				gpio_set_af_mode(pins->nss, 5);
-			}
-		}
-		gpio_set_af_mode(pins->sck, 5);
-		gpio_set_af_mode(pins->miso, 5);
-		gpio_set_af_mode(pins->mosi, 5);
-	} else {
-		if(nssi) {
-			if(!as_master) {
-				gpio_set_af_mode(pins->nss, 6);
-			}
-		}
-		gpio_set_af_mode(pins->sck, 6);
-		gpio_set_af_mode(pins->miso, 6);
-		gpio_set_af_mode(pins->mosi, 6);
-	}
-	
-#endif
-
     spi_config_gpios(dev, as_master, pins->nss, pins->sck, pins->miso, pins->mosi);
 }
 
