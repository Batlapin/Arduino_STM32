--- conflicted
+++ resolved
@@ -42,10 +42,7 @@
 #include <libmaple/dma.h>
 #include <wirish.h>
 
-<<<<<<< HEAD
-=======
 #define SPI_DMA
->>>>>>> 1c1c90eb
 
 // SPI_HAS_TRANSACTION means SPI has
 //   - beginTransaction()
