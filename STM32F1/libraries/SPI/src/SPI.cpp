--- conflicted
+++ resolved
@@ -467,8 +467,6 @@
 	spi_tx_dma_disable(_currentSetting->spi_d);
 	dma_disable(_currentSetting->spiDmaDev, _currentSetting->spiTxDmaChannel);
 	return b;
-<<<<<<< HEAD
-=======
 }
 
 
@@ -510,7 +508,6 @@
 	isRunning=true;
 
 	return b;
->>>>>>> 04a811f9
 }
 
 
