--- conflicted
+++ resolved
@@ -59,8 +59,8 @@
     virtual int read(void);
     int availableForWrite(void);
     virtual void flush(void);
-	
-	
+
+
     size_t write(uint8);
     size_t write(const char *str);
     size_t write(const uint8*, uint32);
@@ -68,28 +68,25 @@
     uint8 getRTS();
     uint8 getDTR();
     uint8 pending();
-<<<<<<< HEAD
-	
+
     /* SukkoPera: This is the Arduino way to check if an USB CDC serial
      * connection is open.
-     
+
      * Used for instance in cardinfo.ino.
      */
     operator bool();
-	
+
     /* Old libmaple way to check for serial connection.
      *
      * Deprecated, use the above.
      */
     uint8 isConnected() __attribute__((deprecated("Use !Serial instead"))) { return (bool) *this; }
-=======
 
 protected:
     static bool _hasBegun;
->>>>>>> 3c4307eb
 };
 
-#ifdef SERIAL_USB 
+#ifdef SERIAL_USB
     extern USBSerial Serial;
 #endif
 
