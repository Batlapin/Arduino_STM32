/******************************************************************************
 * The MIT License
 *
 * Copyright (c) 2011 Perry Hung.
 *
 * Permission is hereby granted, free of charge, to any person
 * obtaining a copy of this software and associated documentation
 * files (the "Software"), to deal in the Software without
 * restriction, including without limitation the rights to use, copy,
 * modify, merge, publish, distribute, sublicense, and/or sell copies
 * of the Software, and to permit persons to whom the Software is
 * furnished to do so, subject to the following conditions:
 *
 * The above copyright notice and this permission notice shall be
 * included in all copies or substantial portions of the Software.
 *
 * THE SOFTWARE IS PROVIDED "AS IS", WITHOUT WARRANTY OF ANY KIND,
 * EXPRESS OR IMPLIED, INCLUDING BUT NOT LIMITED TO THE WARRANTIES OF
 * MERCHANTABILITY, FITNESS FOR A PARTICULAR PURPOSE AND
 * NONINFRINGEMENT. IN NO EVENT SHALL THE AUTHORS OR COPYRIGHT HOLDERS
 * BE LIABLE FOR ANY CLAIM, DAMAGES OR OTHER LIABILITY, WHETHER IN AN
 * ACTION OF CONTRACT, TORT OR OTHERWISE, ARISING FROM, OUT OF OR IN
 * CONNECTION WITH THE SOFTWARE OR THE USE OR OTHER DEALINGS IN THE
 * SOFTWARE.
 *****************************************************************************/

/* STM32F1 performance line ISR weak declarations */

#include <libmaple/stm32.h>

	.thumb

/* Default handler for all non-overridden interrupts and exceptions */
	.globl	__default_handler
	.type	__default_handler, %function

__default_handler:
	b .

	.weakref __exc_nmi, __default_handler
	.globl	__exc_nmi
	.weakref __exc_hardfault, __default_handler
	.globl	__exc_hardfault
	.weakref __exc_memmanage, __default_handler
	.globl	__exc_memmanage
	.weakref __exc_busfault, __default_handler
	.globl	__exc_busfault
	.weakref __exc_usagefault, __default_handler
	.globl	__exc_usagefault
	.weakref __stm32reservedexception7, __default_handler
	.globl	__stm32reservedexception7
	.weakref __stm32reservedexception8, __default_handler
	.globl	__stm32reservedexception8
	.weakref __stm32reservedexception9, __default_handler
	.globl	__stm32reservedexception9
	.weakref __stm32reservedexception10, __default_handler
	.globl	__stm32reservedexception10
	.weakref __exc_svc, __default_handler
	.globl	__exc_svc
	.weakref __exc_debug_monitor, __default_handler
	.globl	__exc_debug_monitor
	.weakref __stm32reservedexception13, __default_handler
	.globl	__stm32reservedexception13
	.weakref __exc_pendsv, __default_handler
	.globl	__exc_pendsv
	.weakref __exc_systick, __default_handler
	.globl	__exc_systick
	.weakref __irq_wwdg, __default_handler
	.globl	__irq_wwdg
	.weakref __irq_pvd, __default_handler
	.globl	__irq_pvd
	.weakref __irq_tamper, __default_handler
	.globl	__irq_tamper
	.weakref __irq_rtc, __default_handler
	.globl	__irq_rtc
	.weakref __irq_flash, __default_handler
	.globl	__irq_flash
	.weakref __irq_rcc, __default_handler
	.globl	__irq_rcc
	.weakref __irq_exti0, __default_handler
	.globl	__irq_exti0
	.weakref __irq_exti1, __default_handler
	.globl	__irq_exti1
	.weakref __irq_exti2, __default_handler
	.globl	__irq_exti2
	.weakref __irq_exti3, __default_handler
	.globl	__irq_exti3
	.weakref __irq_exti4, __default_handler
	.globl	__irq_exti4
	.weakref __irq_dma1_channel1, __default_handler
	.globl	__irq_dma1_channel1
	.weakref __irq_dma1_channel2, __default_handler
	.globl	__irq_dma1_channel2
	.weakref __irq_dma1_channel3, __default_handler
	.globl	__irq_dma1_channel3
	.weakref __irq_dma1_channel4, __default_handler
	.globl	__irq_dma1_channel4
	.weakref __irq_dma1_channel5, __default_handler
	.globl	__irq_dma1_channel5
	.weakref __irq_dma1_channel6, __default_handler
	.globl	__irq_dma1_channel6
	.weakref __irq_dma1_channel7, __default_handler
	.globl	__irq_dma1_channel7
	.weakref __irq_adc, __default_handler
	.globl	__irq_adc
	.weakref __irq_usb_hp_can_tx, __default_handler
	.globl	__irq_usb_hp_can_tx
	.weakref __irq_usb_lp_can_rx0, __default_handler
	.globl	__irq_usb_lp_can_rx0
	.weakref __irq_can_rx1, __default_handler
	.globl	__irq_can_rx1
	.weakref __irq_can_sce, __default_handler
	.globl	__irq_can_sce
	.weakref __irq_exti9_5, __default_handler
	.globl	__irq_exti9_5
	.weakref __irq_tim1_brk, __default_handler
	.globl	__irq_tim1_brk
	.weakref __irq_tim1_up, __default_handler
	.globl	__irq_tim1_up
	.weakref __irq_tim1_trg_com, __default_handler
	.globl	__irq_tim1_trg_com
	.weakref __irq_tim1_cc, __default_handler
	.globl	__irq_tim1_cc
<<<<<<< HEAD
	.set	__irq_tim1_cc, __default_handler

	.weakref __irq_tim2, __default_handler
	.globl  __irq_tim2
	.weakref __irq_tim3, __default_handler
	.globl  __irq_tim3
	.weakref __irq_tim4, __default_handler
	.globl  __irq_tim4	
	
	.weak	__irq_i2c1_ev
=======
	.weakref __irq_tim2, __default_handler
	.globl	__irq_tim2
	.weakref __irq_tim3, __default_handler
	.globl	__irq_tim3
	.weakref __irq_tim4, __default_handler
	.globl	__irq_tim4
	.weakref __irq_i2c1_ev, __default_handler
>>>>>>> 164c8065
	.globl	__irq_i2c1_ev
	.weakref __irq_i2c1_er, __default_handler
	.globl	__irq_i2c1_er
	.weakref __irq_i2c2_ev, __default_handler
	.globl	__irq_i2c2_ev
	.weakref __irq_i2c2_er, __default_handler
	.globl	__irq_i2c2_er
	.weakref __irq_spi1, __default_handler
	.globl	__irq_spi1
	.weakref __irq_spi2, __default_handler
	.globl	__irq_spi2
	.weakref __irq_usart1, __default_handler
	.globl	__irq_usart1
	.weakref __irq_usart2, __default_handler
	.globl	__irq_usart2
	.weakref __irq_usart3, __default_handler
	.globl	__irq_usart3
	.weakref __irq_exti15_10, __default_handler
	.globl	__irq_exti15_10
	.weakref __irq_rtcalarm, __default_handler
	.globl	__irq_rtcalarm
	.weakref __irq_usbwakeup, __default_handler
	.globl	__irq_usbwakeup
#if defined (STM32_HIGH_DENSITY)
	.weakref __irq_tim8_brk, __default_handler
	.globl	__irq_tim8_brk
	.weakref __irq_tim8_up, __default_handler
	.globl	__irq_tim8_up
	.weakref __irq_tim8_trg_com, __default_handler
	.globl	__irq_tim8_trg_com
	.weakref __irq_tim8_cc, __default_handler
	.globl	__irq_tim8_cc
	.weakref __irq_adc3, __default_handler
	.globl	__irq_adc3
	.weakref __irq_fsmc, __default_handler
	.globl	__irq_fsmc
	.weakref __irq_sdio, __default_handler
	.globl	__irq_sdio
	.weakref __irq_tim5, __default_handler
	.globl	__irq_tim5
	.weakref __irq_spi3, __default_handler
	.globl	__irq_spi3
	.weakref __irq_uart4, __default_handler
	.globl	__irq_uart4
	.weakref __irq_uart5, __default_handler
	.globl	__irq_uart5
	.weakref __irq_tim6, __default_handler
	.globl	__irq_tim6
	.weakref __irq_tim7, __default_handler
	.globl	__irq_tim7
	.weakref __irq_dma2_channel1, __default_handler
	.globl	__irq_dma2_channel1
	.weakref __irq_dma2_channel2, __default_handler
	.globl	__irq_dma2_channel2
	.weakref __irq_dma2_channel3, __default_handler
	.globl	__irq_dma2_channel3
	.weakref __irq_dma2_channel4_5, __default_handler
	.globl	__irq_dma2_channel4_5
#endif /* STM32_HIGH_DENSITY */<|MERGE_RESOLUTION|>--- conflicted
+++ resolved
@@ -121,18 +121,6 @@
 	.globl	__irq_tim1_trg_com
 	.weakref __irq_tim1_cc, __default_handler
 	.globl	__irq_tim1_cc
-<<<<<<< HEAD
-	.set	__irq_tim1_cc, __default_handler
-
-	.weakref __irq_tim2, __default_handler
-	.globl  __irq_tim2
-	.weakref __irq_tim3, __default_handler
-	.globl  __irq_tim3
-	.weakref __irq_tim4, __default_handler
-	.globl  __irq_tim4	
-	
-	.weak	__irq_i2c1_ev
-=======
 	.weakref __irq_tim2, __default_handler
 	.globl	__irq_tim2
 	.weakref __irq_tim3, __default_handler
@@ -140,7 +128,6 @@
 	.weakref __irq_tim4, __default_handler
 	.globl	__irq_tim4
 	.weakref __irq_i2c1_ev, __default_handler
->>>>>>> 164c8065
 	.globl	__irq_i2c1_ev
 	.weakref __irq_i2c1_er, __default_handler
 	.globl	__irq_i2c1_er
